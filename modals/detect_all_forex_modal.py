import tkinter as tk
from tkinter import ttk
import os
import sys
import inspect

# --- Configuración de sys.path ---
CURRENT_DIR = os.path.dirname(os.path.abspath(__file__))
PROJECT_ROOT = os.path.abspath(os.path.join(CURRENT_DIR, '..'))
if PROJECT_ROOT not in sys.path:
    sys.path.append(PROJECT_ROOT)

class DetectAllForexModal(tk.Toplevel):
    """Modal para seleccionar y ejecutar análisis de estrategias de Forex."""

    def __init__(self, parent):
        super().__init__(parent)
        self.title("Detectar Estrategias Forex")
        self.geometry("450x400")
<<<<<<< HEAD
=======
        self.resizable(False, False)
>>>>>>> 6455826e
        self.transient(parent)
        self.grab_set()

        self.strategies = self._get_forex_strategies()
        self.strategy_vars = {}
        self.result = None

        self._build_ui()
        self._center_window()

        self.protocol("WM_DELETE_WINDOW", self._on_close)

    def _get_forex_strategies(self):
        """Obtiene una lista de nombres de estrategias desde la clase ForexStrategies."""
        # Lazy import para evitar problemas en el arranque
        from forex.forex_list import ForexStrategies
        strategy_methods = inspect.getmembers(ForexStrategies, predicate=inspect.isfunction)
        # Filtra solo los métodos que comienzan con 'strategy_'
        strategy_names = [name for name, func in strategy_methods if name.startswith('strategy_')]
        return sorted(strategy_names)

    def _build_ui(self):
        """Construye la interfaz de usuario del modal."""
        main_frame = ttk.Frame(self, padding=10)
        main_frame.pack(expand=True, fill=tk.BOTH)

        # --- Frame Superior para botones de selección ---
        top_frame = ttk.Frame(main_frame)
        top_frame.pack(fill=tk.X, pady=(0, 10))
        top_frame.columnconfigure(0, weight=1) # Empuja los botones a la derecha

        btn_select_all = ttk.Button(top_frame, text="Seleccionar Todos", command=self._select_all)
        btn_select_all.grid(row=0, column=1, padx=5)

        btn_deselect_all = ttk.Button(top_frame, text="Deseleccionar Todos", command=self._deselect_all)
        btn_deselect_all.grid(row=0, column=2, padx=5)

        # --- Contenedor para la lista con scroll ---
        list_container = ttk.Frame(main_frame, borderwidth=1, relief="sunken")
        list_container.pack(fill="both", expand=True, pady=5)

        self.canvas = tk.Canvas(list_container, highlightthickness=0)
        scrollbar = ttk.Scrollbar(list_container, orient="vertical", command=self.canvas.yview)
        scrollable_frame = ttk.Frame(self.canvas)

        scrollable_frame.bind("<Configure>", lambda e: self.canvas.configure(scrollregion=self.canvas.bbox("all")))
        self.canvas.create_window((0, 0), window=scrollable_frame, anchor="nw")
        self.canvas.configure(yscrollcommand=scrollbar.set)

        # Llenar la lista de estrategias
        for strategy_name in self.strategies:
            var = tk.BooleanVar()
            self.strategy_vars[strategy_name] = var
            # Formatear el nombre para mostrarlo más limpio
            display_name = strategy_name.replace('strategy_', '').replace('_', ' ').title()
            chk = ttk.Checkbutton(scrollable_frame, text=display_name, variable=var)
            chk.pack(anchor='w', padx=10, pady=3)

        self.canvas.pack(side="left", fill="both", expand=True)
        scrollbar.pack(side="right", fill="y")

        # Vincular scroll del ratón
        self.bind_all("<MouseWheel>", self._on_mousewheel, add='+')

        # --- Frame Inferior para botones de acción ---
        bottom_frame = ttk.Frame(main_frame)
        bottom_frame.pack(fill=tk.X, pady=(10, 0))
        bottom_frame.columnconfigure(0, weight=1) # Centra los botones
        bottom_frame.columnconfigure(3, weight=1)

        btn_cancel = ttk.Button(bottom_frame, text="Cancelar", command=self._on_close)
        btn_cancel.grid(row=0, column=1, padx=5)

        btn_start = ttk.Button(bottom_frame, text="Iniciar", command=self._start_analysis)
        btn_start.grid(row=0, column=2, padx=5)

    def _center_window(self):
        """Centra el modal en la ventana principal."""
        self.update_idletasks()
        parent = self.master
        x = parent.winfo_x() + (parent.winfo_width() // 2) - (self.winfo_width() // 2)
        y = parent.winfo_y() + (parent.winfo_height() // 2) - (self.winfo_height() // 2)
        self.geometry(f"+{x}+{y}")

    def _on_mousewheel(self, event):
        """Permite hacer scroll en la lista con la rueda del ratón."""
        if self.canvas.winfo_exists():
            self.canvas.yview_scroll(int(-1 * (event.delta / 120)), "units")

    def _select_all(self):
        """Selecciona todos los checkboxes."""
        for var in self.strategy_vars.values():
            var.set(True)

    def _deselect_all(self):
        """Deselecciona todos los checkboxes."""
        for var in self.strategy_vars.values():
            var.set(False)

    def _start_analysis(self):
        """Guarda las estrategias seleccionadas y cierra el modal."""
        self.result = [name for name, var in self.strategy_vars.items() if var.get()]
        if not self.result:
            self.result = None
        self._on_close()

    def _on_close(self):
        """Cierra el modal y desvincula el evento de scroll."""
        try:
            root = self.winfo_toplevel()
            root.unbind_all("<MouseWheel>")
        except tk.TclError:
            pass # La ventana ya podría estar destruida
        self.destroy()<|MERGE_RESOLUTION|>--- conflicted
+++ resolved
@@ -17,10 +17,7 @@
         super().__init__(parent)
         self.title("Detectar Estrategias Forex")
         self.geometry("450x400")
-<<<<<<< HEAD
-=======
         self.resizable(False, False)
->>>>>>> 6455826e
         self.transient(parent)
         self.grab_set()
 
